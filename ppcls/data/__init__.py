# Copyright (c) 2021 PaddlePaddle Authors. All Rights Reserved.
#
# Licensed under the Apache License, Version 2.0 (the "License");
# you may not use this file except in compliance with the License.
# You may obtain a copy of the License at
#
#     http://www.apache.org/licenses/LICENSE-2.0
#
# Unless required by applicable law or agreed to in writing, software
# distributed under the License is distributed on an "AS IS" BASIS,
# WITHOUT WARRANTIES OR CONDITIONS OF ANY KIND, either express or implied.
# See the License for the specific language governing permissions and
# limitations under the License.
import copy
import paddle
import numpy as np
from paddle.io import DistributedBatchSampler, BatchSampler, DataLoader

<<<<<<< HEAD
from ppcls.utils import logger

from . import datasets
from . import imaug
from . import samplers
# dataset
from .datasets.imagenet_dataset import ImageNetDataset
from .dataset.multilabel_dataset import MultiLabelDataset
from .datasets.common_dataset import create_operators

# sampler
from .samplers import DistributedRandomIdentitySampler

from .preprocess import transform

def build_dataloader(config, mode, device, seed=None):
    assert mode in ['Train', 'Eval', 'Test'], "Mode should be Train, Eval or Test."
    # build dataset
    config_dataset = config[mode]['dataset']
    dataset_name = config_dataset.pop('name')
    if 'batch_transform_ops' in config_dataset:
        batch_transform = config_dataset.pop('batch_transform_ops')
    else:
        batch_transform = None

    dataset = eval(dataset_name)(**config_dataset)

    logger.info("build dataset({}) success...".format(dataset))

    # build sampler
    config_sampler = config[mode]['sampler']
    if "name" not in config_sampler:
        batch_sampler = None
        batch_size = config_sampler["batch_size"]
        drop_last = config_sampler["drop_last"]
        shuffle = config_sampler["shuffle"]
    else:
        sampler_name = config_sampler.pop("name")
        batch_sampler = eval(sampler_name)(dataset, **config_sampler)

    logger.info("build batch_sampler({}) success...".format(batch_sampler))

    # build batch operator
    def mix_collate_fn(batch):
        batch = transform(batch, batch_ops)
        # batch each field
        slots = []
        for items in batch:
            for i, item in enumerate(items):
                if len(slots) < len(items):
                    slots.append([item])
                else:
                    slots[i].append(item)
        return [np.stack(slot, axis=0) for slot in slots]

    if isinstance(batch_transform, list):
        batch_ops = create_operators(batch_transform)
        batch_collate_fn = mix_collate_fn
    else:
        batch_collate_fn = None 

    # build dataloader
    config_loader = config[mode]['loader']
    num_workers = config_loader["num_workers"]
    use_shared_memory = config_loader["use_shared_memory"]

    if batch_sampler is None:
        data_loader = DataLoader(
            dataset=dataset,
            places=device,
            num_workers=num_workers,
            return_list=True,
            use_shared_memory=use_shared_memory,
            batch_size=batch_size,
            shuffle=shuffle,
            drop_last=drop_last,
            collate_fn=batch_collate_fn)
    else:
        data_loader = DataLoader(
            dataset=dataset,
            places=device,
            num_workers=num_workers,
            return_list=True,
            use_shared_memory=use_shared_memory,
            batch_sampler=batch_sampler,
            collate_fn=batch_collate_fn)

    logger.info("build data_loader({}) success...".format(data_loader))
    
    return dataloader
    
'''
=======
import copy
import paddle
import os
from paddle.io import DistributedBatchSampler, BatchSampler, DataLoader

from ppcls.utils import logger


>>>>>>> 82ed9470
# TODO: fix the format
def build_dataloader(config, mode, device, seed=None):
    from . import reader
    from .reader import Reader
    dataloader = Reader(config, mode=mode, places=device)()
<<<<<<< HEAD
    return dataloader

    return data_loader
'''
=======
    return dataloader
>>>>>>> 82ed9470
<|MERGE_RESOLUTION|>--- conflicted
+++ resolved
@@ -16,7 +16,6 @@
 import numpy as np
 from paddle.io import DistributedBatchSampler, BatchSampler, DataLoader
 
-<<<<<<< HEAD
 from ppcls.utils import logger
 
 from . import datasets
@@ -109,26 +108,11 @@
     return dataloader
     
 '''
-=======
-import copy
-import paddle
-import os
-from paddle.io import DistributedBatchSampler, BatchSampler, DataLoader
-
-from ppcls.utils import logger
-
-
->>>>>>> 82ed9470
 # TODO: fix the format
 def build_dataloader(config, mode, device, seed=None):
     from . import reader
     from .reader import Reader
     dataloader = Reader(config, mode=mode, places=device)()
-<<<<<<< HEAD
     return dataloader
 
-    return data_loader
-'''
-=======
-    return dataloader
->>>>>>> 82ed9470
+'''