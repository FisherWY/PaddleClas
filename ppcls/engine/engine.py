--- conflicted
+++ resolved
@@ -257,16 +257,12 @@
                     level=amp_level,
                     save_dtype='float32')
 
-<<<<<<< HEAD
         # build EMA model
         if self.ema:
             self.model_ema = ExponentialMovingAverage(
                 self.model, self.config['EMA'].get("decay", 0.9999))
 
-        # for distributed
-=======
         # check the gpu num
->>>>>>> 00bf84c4
         world_size = dist.get_world_size()
         self.config["Global"]["distributed"] = world_size != 1
         if self.mode == "train":
