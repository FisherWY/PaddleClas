# Copyright (c) 2020 PaddlePaddle Authors. All Rights Reserve.
#
# Licensed under the Apache License, Version 2.0 (the "License");
# you may not use this file except in compliance with the License.
# You may obtain a copy of the License at
#
#    http://www.apache.org/licenses/LICENSE-2.0
#
# Unless required by applicable law or agreed to in writing, software
# distributed under the License is distributed on an "AS IS" BASIS,
# WITHOUT WARRANTIES OR CONDITIONS OF ANY KIND, either express or implied.
# See the License for the specific language governing permissions and
# limitations under the License.

from __future__ import absolute_import
from __future__ import division
from __future__ import print_function

import errno
import os

import paddle
from ppcls.utils import logger
from .download import get_weights_path_from_url

__all__ = ['init_model', 'save_model', 'load_dygraph_pretrain']


def _mkdir_if_not_exist(path):
    """
    mkdir if not exists, ignore the exception when multiprocess mkdir together
    """
    if not os.path.exists(path):
        try:
            os.makedirs(path)
        except OSError as e:
            if e.errno == errno.EEXIST and os.path.isdir(path):
                logger.warning(
                    'be happy if some process has already created {}'.format(
                        path))
            else:
                raise OSError('Failed to mkdir {}'.format(path))


def _extract_student_weights(all_params, student_prefix="Student."):
    s_params = {
        key[len(student_prefix):]: all_params[key]
        for key in all_params if student_prefix in key
    }
    return s_params


def load_dygraph_pretrain(model, path=None):
    if not (os.path.isdir(path) or os.path.exists(path + '.pdparams')):
        raise ValueError("Model pretrain path {}.pdparams does not "
                         "exists.".format(path))
    param_state_dict = paddle.load(path + ".pdparams")
    if isinstance(model, list):
        for m in model:
            if hasattr(m, 'set_dict'):
                m.set_dict(param_state_dict)
    else:
        model.set_dict(param_state_dict)
    return


def load_dygraph_pretrain_from_url(model, pretrained_url, use_ssld=False):
    if use_ssld:
        pretrained_url = pretrained_url.replace("_pretrained",
                                                "_ssld_pretrained")
    local_weight_path = get_weights_path_from_url(pretrained_url).replace(
        ".pdparams", "")
    load_dygraph_pretrain(model, path=local_weight_path)
    return


def load_distillation_model(model, pretrained_model):
    logger.info("In distillation mode, teacher model will be "
                "loaded firstly before student model.")

    if not isinstance(pretrained_model, list):
        pretrained_model = [pretrained_model]

    teacher = model.teacher if hasattr(model,
                                       "teacher") else model._layers.teacher
    student = model.student if hasattr(model,
                                       "student") else model._layers.student
    load_dygraph_pretrain(teacher, path=pretrained_model[0])
    logger.info("Finish initing teacher model from {}".format(
        pretrained_model))
    # load student model
    if len(pretrained_model) >= 2:
        load_dygraph_pretrain(student, path=pretrained_model[1])
        logger.info("Finish initing student model from {}".format(
            pretrained_model))


def init_model(config,
               net,
               optimizer=None,
               loss: paddle.nn.Layer=None,
               ema=None):
    """
    load model from checkpoint or pretrained_model
    """
    checkpoints = config.get('checkpoints')
    if checkpoints and optimizer is not None:
        assert os.path.exists(checkpoints + ".pdparams"), \
            "Given dir {}.pdparams not exist.".format(checkpoints)
        assert os.path.exists(checkpoints + ".pdopt"), \
            "Given dir {}.pdopt not exist.".format(checkpoints)
        # load state dict
        opti_dict = paddle.load(checkpoints + ".pdopt")
        para_dict = paddle.load(checkpoints + ".pdparams")
        metric_dict = paddle.load(checkpoints + ".pdstates")
        # set state dict
        net.set_state_dict(para_dict)
        loss.set_state_dict(para_dict)
        for i in range(len(optimizer)):
<<<<<<< HEAD
            optimizer[i].set_state_dict(opti_dict[i])
        if ema is not None:
            assert os.path.exists(checkpoints + ".ema.pdparams"), \
                "Given dir {}.ema.pdparams not exist.".format(checkpoints)
            para_ema_dict = paddle.load(checkpoints + ".ema.pdparams")
            ema.set_state_dict(para_ema_dict)
=======
            optimizer[i].set_state_dict(opti_dict[i] if isinstance(
                opti_dict, list) else opti_dict)
>>>>>>> d8c1d824
        logger.info("Finish load checkpoints from {}".format(checkpoints))
        return metric_dict

    pretrained_model = config.get('pretrained_model')
    use_distillation = config.get('use_distillation', False)
    if pretrained_model:
        if use_distillation:
            load_distillation_model(net, pretrained_model)
        else:  # common load
            load_dygraph_pretrain(net, path=pretrained_model)
            logger.info("Finish load pretrained model from {}".format(
                pretrained_model))


def save_model(net,
               optimizer,
               metric_info,
               model_path,
               ema=None,
               model_name="",
               prefix='ppcls',
               loss: paddle.nn.Layer=None,
               save_student_model=False):
    """
    save model to the target path
    """
    if paddle.distributed.get_rank() != 0:
        return
    model_path = os.path.join(model_path, model_name)
    _mkdir_if_not_exist(model_path)
    model_path = os.path.join(model_path, prefix)

    params_state_dict = net.state_dict()
    if loss is not None:
        loss_state_dict = loss.state_dict()
        keys_inter = set(params_state_dict.keys()) & set(loss_state_dict.keys(
        ))
        assert len(keys_inter) == 0, \
            f"keys in model and loss state_dict must be unique, but got intersection {keys_inter}"
        params_state_dict.update(loss_state_dict)

    if save_student_model:
        s_params = _extract_student_weights(params_state_dict)
        if len(s_params) > 0:
            paddle.save(s_params, model_path + "_student.pdparams")

    paddle.save(params_state_dict, model_path + ".pdparams")
    if ema is not None:
        paddle.save(ema.state_dict(), model_path + ".ema.pdparams")
    paddle.save([opt.state_dict() for opt in optimizer], model_path + ".pdopt")
    paddle.save(metric_info, model_path + ".pdstates")
    logger.info("Already save model in {}".format(model_path))<|MERGE_RESOLUTION|>--- conflicted
+++ resolved
@@ -117,17 +117,13 @@
         net.set_state_dict(para_dict)
         loss.set_state_dict(para_dict)
         for i in range(len(optimizer)):
-<<<<<<< HEAD
-            optimizer[i].set_state_dict(opti_dict[i])
+            optimizer[i].set_state_dict(opti_dict[i] if isinstance(
+                opti_dict, list) else opti_dict)
         if ema is not None:
             assert os.path.exists(checkpoints + ".ema.pdparams"), \
                 "Given dir {}.ema.pdparams not exist.".format(checkpoints)
             para_ema_dict = paddle.load(checkpoints + ".ema.pdparams")
             ema.set_state_dict(para_ema_dict)
-=======
-            optimizer[i].set_state_dict(opti_dict[i] if isinstance(
-                opti_dict, list) else opti_dict)
->>>>>>> d8c1d824
         logger.info("Finish load checkpoints from {}".format(checkpoints))
         return metric_dict
 
